--- conflicted
+++ resolved
@@ -39,9 +39,6 @@
    "cell_type": "code",
    "execution_count": null,
    "metadata": {},
-<<<<<<< HEAD
-   "outputs": [],
-=======
    "outputs": [
     {
      "name": "stdout",
@@ -54,7 +51,6 @@
      ]
     }
    ],
->>>>>>> 8aabe43a
    "source": [
     "%nuclio config kind = \"job\"\n",
     "%nuclio config spec.image = \"mlrun/ml-models:0.4.6\""
@@ -270,11 +266,6 @@
   },
   {
    "cell_type": "code",
-<<<<<<< HEAD
-   "execution_count": null,
-   "metadata": {},
-   "outputs": [],
-=======
    "execution_count": 13,
    "metadata": {},
    "outputs": [
@@ -296,7 +287,6 @@
      "output_type": "execute_result"
     }
    ],
->>>>>>> 8aabe43a
    "source": [
     "fn = code_to_function('aggregate',\n",
     "                      handler='aggregate')\n",
