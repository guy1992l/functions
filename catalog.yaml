--- conflicted
+++ resolved
@@ -2,174 +2,149 @@
   categories:
   - data-prep
   description: Rolling aggregation over Metrics and Lables according to specifications
-  docfile: aggregate/aggregate.ipynb
-  kind: job
-  versions:
-    latest: aggregate/function.yaml
+  docfile: /home/michaell/projects/functions/aggregate/aggregate.ipynb
+  kind: job
+  versions:
+    latest: /home/michaell/projects/functions/aggregate/function.yaml
 arc-to-parquet:
   categories:
   - data-movement
   - utils
   description: retrieve remote archive, open and save as parquet
-  docfile: arc_to_parquet/arc_to_parquet.ipynb
-  kind: job
-  versions:
-    latest: arc_to_parquet/function.yaml
+  docfile: /home/michaell/projects/functions/arc_to_parquet/arc_to_parquet.ipynb
+  kind: job
+  versions:
+    latest: /home/michaell/projects/functions/arc_to_parquet/function.yaml
 bert-embeddings:
   categories:
   - NLP
   - BERT
   - embeddings
   description: Get BERT based embeddings for given text
-  docfile: bert_embeddings/bert_embeddings.ipynb
-  kind: remote
-  versions:
-    latest: bert_embeddings/function.yaml
+  docfile: /home/michaell/projects/functions/bert_embeddings/bert_embeddings.ipynb
+  kind: remote
+  versions:
+    latest: /home/michaell/projects/functions/bert_embeddings/function.yaml
 churn-server:
   categories:
   - serving
   - ml
   description: churn classification and predictor
-<<<<<<< HEAD
-  docfile: churn_server/churn_server.ipynb
-  kind: remote
-=======
   docfile: /home/michaell/projects/functions/churn_server/churn_server.ipynb
   kind: serving
->>>>>>> df8961ef
-  versions:
-    latest: churn_server/function.yaml
+  versions:
+    latest: /home/michaell/projects/functions/churn_server/function.yaml
 concept-drift:
   categories:
   - ml
   - serve
   description: Deploy a streaming Concept Drift detector on a labeled stream
-  docfile: concept_drift/concept_drift.ipynb
-  kind: job
-  versions:
-    latest: concept_drift/function.yaml
+  docfile: /home/michaell/projects/functions/concept_drift/concept_drift.ipynb
+  kind: job
+  versions:
+    latest: /home/michaell/projects/functions/concept_drift/function.yaml
 concept-drift-streaming:
   categories:
   - ml
   - serve
   description: Deploy a streaming Concept Drift detector on a labeled stream. the
     nuclio part of the concept_drift function
-  docfile: concept_drift_streaming/concept_drift_streaming.ipynb
-  kind: remote
-  versions:
-    latest: concept_drift_streaming/function.yaml
+  docfile: /home/michaell/projects/functions/concept_drift_streaming/concept_drift_streaming.ipynb
+  kind: remote
+  versions:
+    latest: /home/michaell/projects/functions/concept_drift_streaming/function.yaml
 coxph-test:
   categories:
   - ml
   - test
-<<<<<<< HEAD
-  description: test cox proportional hazards model
-  docfile: coxph_test/coxph_test.ipynb
-=======
   description: Test cox proportional hazards model
   docfile: /home/michaell/projects/functions/coxph_test/coxph_test.ipynb
->>>>>>> df8961ef
-  kind: job
-  versions:
-    latest: coxph_test/function.yaml
+  kind: job
+  versions:
+    latest: /home/michaell/projects/functions/coxph_test/function.yaml
 coxph-trainer:
   categories:
   - training
   - ml
   description: cox proportional hazards, kaplan meier plots
-  docfile: coxph_trainer/coxph_trainer.ipynb
-  kind: job
-  versions:
-    latest: coxph_trainer/function.yaml
+  docfile: /home/michaell/projects/functions/coxph_trainer/coxph_trainer.ipynb
+  kind: job
+  versions:
+    latest: /home/michaell/projects/functions/coxph_trainer/function.yaml
 describe:
   categories:
   - analysis
   description: describe and visualizes dataset stats
-  docfile: describe/describe.ipynb
-  kind: job
-  versions:
-    latest: describe/function.yaml
+  docfile: /home/michaell/projects/functions/describe/describe.ipynb
+  kind: job
+  versions:
+    latest: /home/michaell/projects/functions/describe/function.yaml
 describe-dask:
   categories:
   - analysis
   description: describe and visualizes dataset stats
-  docfile: describe_dask/describe_dask.ipynb
-  kind: job
-  versions:
-    latest: describe_dask/function.yaml
+  docfile: /home/michaell/projects/functions/describe_dask/describe_dask.ipynb
+  kind: job
+  versions:
+    latest: /home/michaell/projects/functions/describe_dask/function.yaml
 describe-spark:
   categories: []
   description: ''
-  docfile: describe_spark/describe_spark.ipynb
-  kind: job
-  versions:
-    latest: describe_spark/function.yaml
+  docfile: /home/michaell/projects/functions/describe_spark/describe_spark.ipynb
+  kind: job
+  versions:
+    latest: /home/michaell/projects/functions/describe_spark/function.yaml
 feature-perms:
   categories:
   - analysis
   description: estimate feature importances using permutations
-  docfile: feature_perms/feature_perms.ipynb
-  kind: job
-  versions:
-    latest: feature_perms/function.yaml
+  docfile: /home/michaell/projects/functions/feature_perms/feature_perms.ipynb
+  kind: job
+  versions:
+    latest: /home/michaell/projects/functions/feature_perms/function.yaml
 feature-selection:
   categories:
   - data-prep
   - ml
   description: Select features through multiple Statistical and Model filters
-  docfile: feature_selection/feature_selection.ipynb
-  kind: job
-  versions:
-    latest: feature_selection/function.yaml
+  docfile: /home/michaell/projects/functions/feature_selection/feature_selection.ipynb
+  kind: job
+  versions:
+    latest: /home/michaell/projects/functions/feature_selection/function.yaml
 gen-class-data:
   categories:
-<<<<<<< HEAD
-  - simulators
-  - ml
-  description: simulate classification data using scikit-learn
-  docfile: gen_class_data/gen_class_data.ipynb
-=======
   - data-prep
   description: Create a binary classification sample dataset and save.
   docfile: /home/michaell/projects/functions/gen_class_data/gen_class_data.ipynb
->>>>>>> df8961ef
-  kind: job
-  versions:
-    latest: gen_class_data/function.yaml
+  kind: job
+  versions:
+    latest: /home/michaell/projects/functions/gen_class_data/function.yaml
 github-utils:
   categories:
   - notifications
   - utils
-<<<<<<< HEAD
-  description: add comments to github pull requests
-  docfile: github_utils/github_utils.ipynb
-=======
   description: add comments to github pull request
   docfile: /home/michaell/projects/functions/github_utils/github_utils.ipynb
->>>>>>> df8961ef
-  kind: job
-  versions:
-    latest: github_utils/function.yaml
+  kind: job
+  versions:
+    latest: /home/michaell/projects/functions/github_utils/function.yaml
 load-dask:
   categories:
   - data-movement
   - utils
   description: load dask cluster with data
-  docfile: load_dask/load_dask.ipynb
+  docfile: /home/michaell/projects/functions/load_dask/load_dask.ipynb
   kind: dask
   versions:
-    latest: load_dask/function.yaml
+    latest: /home/michaell/projects/functions/load_dask/function.yaml
 load-dataset:
   categories:
   - data-source
   - ml
   description: load a toy dataset from scikit-learn
-  docfile: load_dataset/load_dataset.ipynb
-  kind: job
-  versions:
-<<<<<<< HEAD
-    latest: load_dataset/function.yaml
-=======
+  docfile: /home/michaell/projects/functions/load_dataset/load_dataset.ipynb
+  kind: job
+  versions:
     latest: /home/michaell/projects/functions/load_dataset/function.yaml
 model-monitoring-batch:
   categories: []
@@ -185,50 +160,45 @@
   kind: remote
   versions:
     latest: /home/michaell/projects/functions/model_monitoring_stream/function.yaml
->>>>>>> df8961ef
 model-server:
   categories:
   - serving
   - ml
   description: generic sklearn model server
-  docfile: model_server/model_server.ipynb
-  kind: remote
-  versions:
-    latest: model_server/function.yaml
+  docfile: /home/michaell/projects/functions/model_server/model_server.ipynb
+  kind: remote
+  versions:
+    latest: /home/michaell/projects/functions/model_server/function.yaml
 model-server-tester:
   categories:
   - ml
   - test
   description: test model servers
-  docfile: model_server_tester/model_server_tester.ipynb
-  kind: job
-  versions:
-    latest: model_server_tester/function.yaml
+  docfile: /home/michaell/projects/functions/model_server_tester/model_server_tester.ipynb
+  kind: job
+  versions:
+    latest: /home/michaell/projects/functions/model_server_tester/function.yaml
 open-archive:
   categories:
   - data-movement
   - utils
   description: Open a file/object archive into a target directory
-  docfile: open_archive/open_archive.ipynb
-  kind: job
-  versions:
-    latest: open_archive/function.yaml
+  docfile: /home/michaell/projects/functions/open_archive/open_archive.ipynb
+  kind: job
+  versions:
+    latest: /home/michaell/projects/functions/open_archive/function.yaml
 pandas-profiling-report:
   categories:
   - analysis
   description: Create Pandas Profiling Report from Dataset
-  docfile: pandas_profiling_report/pandas_profiling_report.ipynb
-  kind: job
-  versions:
-    latest: pandas_profiling_report/function.yaml
+  docfile: /home/michaell/projects/functions/pandas_profiling_report/pandas_profiling_report.ipynb
+  kind: job
+  versions:
+    latest: /home/michaell/projects/functions/pandas_profiling_report/function.yaml
 project-runner:
   categories:
   - utils
   description: Nuclio based - Cron scheduler for running your MLRun projects
-<<<<<<< HEAD
-  docfile: project_runner/project_runner.ipynb
-  kind: remote
-=======
   docfile: /home/michaell/projects/functions/project_runner/project_runner.ipynb
   kind: remote
   versions:
@@ -239,17 +209,16 @@
   description: deploy an rnn based stock analysis model server.
   docfile: /home/michaell/projects/functions/rnn_serving/rnn_serving.ipynb
   kind: serving
->>>>>>> df8961ef
-  versions:
-    latest: project_runner/function.yaml
+  versions:
+    latest: /home/michaell/projects/functions/rnn_serving/function.yaml
 send-email:
   categories:
   - notifications
   description: Send Email messages through SMTP server
-  docfile: send_email/send_email.ipynb
-  kind: job
-  versions:
-    latest: send_email/function.yaml
+  docfile: /home/michaell/projects/functions/send_email/send_email.ipynb
+  kind: job
+  versions:
+    latest: /home/michaell/projects/functions/send_email/function.yaml
 sentiment-analysis-serving:
   categories:
   - serving
@@ -257,172 +226,155 @@
   - BERT
   - sentiment analysis
   description: BERT based sentiment classification model
-<<<<<<< HEAD
-  docfile: sentiment_analysis_serving/bert_sentiment_analysis_serving.ipynb
-  kind: remote
-=======
   docfile: /home/michaell/projects/functions/sentiment_analysis_serving/sentiment_analysis_serving.ipynb
   kind: serving
->>>>>>> df8961ef
-  versions:
-    latest: sentiment_analysis_serving/function.yaml
+  versions:
+    latest: /home/michaell/projects/functions/sentiment_analysis_serving/function.yaml
 sklearn-classifier:
   categories:
   - ml
   - training
   description: train any classifier using scikit-learn's API
-  docfile: sklearn_classifier/sklearn_classifier.ipynb
-  kind: job
-  versions:
-    latest: sklearn_classifier/function.yaml
+  docfile: /home/michaell/projects/functions/sklearn_classifier/sklearn_classifier.ipynb
+  kind: job
+  versions:
+    latest: /home/michaell/projects/functions/sklearn_classifier/function.yaml
 sklearn-classifier-dask:
   categories:
   - ml
   - training
   - dask
   description: train any classifier using scikit-learn's API over Dask
-  docfile: sklearn_classifier_dask/sklearn_classifier_dask.ipynb
-  kind: job
-  versions:
-    latest: sklearn_classifier_dask/function.yaml
+  docfile: /home/michaell/projects/functions/sklearn_classifier_dask/sklearn_classifier_dask.ipynb
+  kind: job
+  versions:
+    latest: /home/michaell/projects/functions/sklearn_classifier_dask/function.yaml
 slack-notify:
   categories:
   - ops
   description: Send Slack notification
-  docfile: slack_notify/slack_notify.ipynb
-  kind: job
-  versions:
-    latest: slack_notify/function.yaml
+  docfile: /home/michaell/projects/functions/slack_notify/slack_notify.ipynb
+  kind: job
+  versions:
+    latest: /home/michaell/projects/functions/slack_notify/function.yaml
 spark-submit:
   categories: []
   description: ''
-  docfile: spark_submit/spark_submit.ipynb
-  kind: job
-  versions:
-    latest: spark_submit/function.yaml
+  docfile: /home/michaell/projects/functions/spark_submit/spark_submit.ipynb
+  kind: job
+  versions:
+    latest: /home/michaell/projects/functions/spark_submit/function.yaml
 sql-to-file:
   categories:
   - data-prep
   description: SQL To File - Ingest data using SQL query
-  docfile: sql_to_file/sql_to_file.ipynb
-  kind: job
-  versions:
-    latest: sql_to_file/function.yaml
+  docfile: /home/michaell/projects/functions/sql_to_file/sql_to_file.ipynb
+  kind: job
+  versions:
+    latest: /home/michaell/projects/functions/sql_to_file/function.yaml
 stream-to-parquet:
   categories:
   - ml
   - serve
   description: Saves a stream to Parquet and can lunch drift detection task on it
-  docfile: stream_to_parquet/stream_to_parquet.ipynb
-  kind: remote
-  versions:
-    latest: stream_to_parquet/function.yaml
+  docfile: /home/michaell/projects/functions/stream_to_parquet/stream_to_parquet.ipynb
+  kind: remote
+  versions:
+    latest: /home/michaell/projects/functions/stream_to_parquet/function.yaml
 test-classifier:
   categories:
   - ml
   - test
   description: test a classifier using held-out or new data
-  docfile: test_classifier/test_classifier.ipynb
-  kind: job
-  versions:
-    latest: test_classifier/function.yaml
+  docfile: /home/michaell/projects/functions/test_classifier/test_classifier.ipynb
+  kind: job
+  versions:
+    latest: /home/michaell/projects/functions/test_classifier/function.yaml
 tf1-serving:
   categories:
   - serving
   - dl
   description: tf1 image classification server
-  docfile: tf1_serving/tf1_serving.ipynb
-  kind: remote
-  versions:
-    latest: tf1_serving/function.yaml
+  docfile: /home/michaell/projects/functions/tf1_serving/tf1_serving.ipynb
+  kind: remote
+  versions:
+    latest: /home/michaell/projects/functions/tf1_serving/function.yaml
 tf2-serving:
   categories:
   - serving
   - dl
   description: tf2 image classification server
-  docfile: tf2_serving/tf2_serving.ipynb
-  kind: remote
-  versions:
-    latest: tf2_serving/function.yaml
+  docfile: /home/michaell/projects/functions/tf2_serving/tf2_serving.ipynb
+  kind: remote
+  versions:
+    latest: /home/michaell/projects/functions/tf2_serving/function.yaml
+tf2-serving-v2:
+  categories:
+  - serving
+  - dl
+  description: tf2 image classification server v2
+  docfile: /home/michaell/projects/functions/tf2_serving_v2/tf2_serving_v2.ipynb
+  kind: serving
+  versions:
+    latest: /home/michaell/projects/functions/tf2_serving_v2/function.yaml
 v2-model-server:
   categories:
   - serving
   - ml
   description: generic sklearn model server
-  docfile: v2_model_server/v2_model_server.ipynb
-  kind: serving
-  versions:
-    latest: v2_model_server/function.yaml
+  docfile: /home/michaell/projects/functions/v2_model_server/v2_model_server.ipynb
+  kind: serving
+  versions:
+    latest: /home/michaell/projects/functions/v2_model_server/function.yaml
 v2-model-tester:
   categories:
   - ml
   - test
   description: test v2 model servers
-  docfile: v2_model_tester/v2_model_tester.ipynb
-  kind: job
-  versions:
-    latest: v2_model_tester/function.yaml
+  docfile: /home/michaell/projects/functions/v2_model_tester/v2_model_tester.ipynb
+  kind: job
+  versions:
+    latest: /home/michaell/projects/functions/v2_model_tester/function.yaml
 virtual-drift:
   categories:
   - ml
   - serve
   - concept-drift
   description: Compute drift magnitude between Time-Samples T and U
-  docfile: virtual_drift/virtual_drift.ipynb
-  kind: job
-  versions:
-    latest: virtual_drift/function.yaml
+  docfile: /home/michaell/projects/functions/virtual_drift/virtual_drift.ipynb
+  kind: job
+  versions:
+    latest: /home/michaell/projects/functions/virtual_drift/function.yaml
 xgb-custom:
   categories:
-<<<<<<< HEAD
-  - analysis
-  description: train an xgboost model using the low-level api
-  docfile: xgb_custom/xgb_custom.ipynb
-=======
   - model-testing
   description: simulate data with outliers.
   docfile: /home/michaell/projects/functions/xgb_custom/xgb_custom.ipynb
->>>>>>> df8961ef
-  kind: job
-  versions:
-    latest: xgb_custom/function.yaml
+  kind: job
+  versions:
+    latest: /home/michaell/projects/functions/xgb_custom/function.yaml
 xgb-serving:
   categories:
   - serving
   - ml
   description: xgboost test data classification server
-  docfile: xgb_serving/xgb_serving.ipynb
-  kind: remote
-  versions:
-    latest: xgb_serving/function.yaml
+  docfile: /home/michaell/projects/functions/xgb_serving/xgb_serving.ipynb
+  kind: remote
+  versions:
+    latest: /home/michaell/projects/functions/xgb_serving/function.yaml
 xgb-test:
   categories:
-<<<<<<< HEAD
-  - ml
-  - test
-  description: test a classifier using held-out or new data
-  docfile: xgb_test/xgb_test.ipynb
-=======
   - model-test
   description: Test one or more classifier models against held-out dataset.
   docfile: /home/michaell/projects/functions/xgb_test/xgb_test.ipynb
->>>>>>> df8961ef
-  kind: job
-  versions:
-    latest: xgb_test/function.yaml
+  kind: job
+  versions:
+    latest: /home/michaell/projects/functions/xgb_test/function.yaml
 xgb-trainer:
   categories:
-<<<<<<< HEAD
-  - training
-  - ml
-  - experimental
-  description: train multiple model types using xgboost
-  docfile: xgb_trainer/xgb_trainer.ipynb
-=======
   - model-prep
   description: train an xgboost model.
   docfile: /home/michaell/projects/functions/xgb_trainer/xgb_trainer.ipynb
->>>>>>> df8961ef
-  kind: job
-  versions:
-    latest: xgb_trainer/function.yaml+  kind: job
+  versions:
+    latest: /home/michaell/projects/functions/xgb_trainer/function.yaml